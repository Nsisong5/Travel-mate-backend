--- conflicted
+++ resolved
@@ -32,11 +32,7 @@
         include_images: bool = True  # New parameter to control image fetching
     ) -> List[Dict]:
         """
-<<<<<<< HEAD
-        Get personalized destination recommendations with images
-=======
         Get personalized destination recommendations formatted for AIRecommendation table
->>>>>>> bead8e32
         
         Flow:
         1. Check cache
